--- conflicted
+++ resolved
@@ -1006,12 +1006,8 @@
 
 void ctoast_atm_sim_simulate( ctoast_atm_sim * sim, int use_cache ) {
 #ifdef HAVE_ELEMENTAL
-<<<<<<< HEAD
-    TOAST_AUTO_TIMER();
-    toast::atm::sim * sm = reinterpret_cast < toast::atm::sim * > ( sim );
-=======
+    TOAST_AUTO_TIMER();
     toast::tatm::sim * sm = reinterpret_cast < toast::tatm::sim * > ( sim );
->>>>>>> f10a01d7
     try {
         sm->simulate( (use_cache != 0) );
     } catch ( std::exception &e ) {
@@ -1030,12 +1026,8 @@
     ctoast_atm_sim * sim, double *t, double *az, double *el,
     double *tod, long nsamp, double fixed_r ) {
 #ifdef HAVE_ELEMENTAL
-<<<<<<< HEAD
-    TOAST_AUTO_TIMER();
-    toast::atm::sim * sm = reinterpret_cast < toast::atm::sim * > ( sim );
-=======
+    TOAST_AUTO_TIMER();
     toast::tatm::sim * sm = reinterpret_cast < toast::tatm::sim * > ( sim );
->>>>>>> f10a01d7
     try {
         sm->observe( t, az, el, tod, nsamp, fixed_r );
     } catch ( std::exception &e ) {
