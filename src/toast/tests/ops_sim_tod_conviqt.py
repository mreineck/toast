# Copyright (c) 2015-2020 by the parties listed in the AUTHORS file.
# All rights reserved.  Use of this source code is governed by
# a BSD-style license that can be found in the LICENSE file.

import os

import numpy as np

from astropy import units as u

import healpy as hp

from .mpi import MPITestCase

from ..vis import set_matplotlib_backend

from .. import qarray as qa

from .. import ops as ops

from ..observation import default_values as defaults

from ..pixels_io import write_healpix_fits

from ._helpers import (
    create_outdir,
    create_satellite_data,
    create_fake_sky_alm,
    create_fake_beam_alm,
)


class SimConviqtTest(MPITestCase):
    def setUp(self):

        np.random.seed(777)
        fixture_name = os.path.splitext(os.path.basename(__file__))[0]
        self.outdir = create_outdir(self.comm, fixture_name)

        self.nside = 32
        self.lmax = 128
        self.fwhm_sky = 10 * u.degree
        self.fwhm_beam = 15 * u.degree
        self.mmax = self.lmax
        self.fname_sky = os.path.join(self.outdir, "sky_alm.fits")
        self.fname_beam = os.path.join(self.outdir, "beam_alm.fits")

        self.rank = 0
        if self.comm is not None:
            self.rank = self.comm.rank

        if self.rank == 0:
            # Synthetic sky and beam (a_lm expansions)
            self.slm = create_fake_sky_alm(self.lmax, self.fwhm_sky)

            hp.write_alm(self.fname_sky, self.slm, lmax=self.lmax, overwrite=True)
            hp.write_alm(self.fname_sky.replace(".fits","_T.fits"), self.slm[0] , lmax=self.lmax, overwrite=True)
            hp.write_alm(self.fname_sky.replace(".fits","_E.fits"), self.slm[1] , lmax=self.lmax, overwrite=True)
            hp.write_alm(self.fname_sky.replace(".fits","_B.fits"), self.slm[2] , lmax=self.lmax, overwrite=True)
            
            self.blm = create_fake_beam_alm(
                self.lmax,
                self.mmax,
                fwhm_x=self.fwhm_beam,
                fwhm_y=self.fwhm_beam,
                normalize_beam=True,
            )

            self.blm_bottom = create_fake_beam_alm(
                self.lmax,
                self.mmax,
                fwhm_x=self.fwhm_beam,
                fwhm_y=self.fwhm_beam,
                normalize_beam=True,
                detB_beam=True,
            )

            hp.write_alm(
                self.fname_beam,
                self.blm,
                lmax=self.lmax,
                mmax_in=self.mmax,
                overwrite=True,
            )
            hp.write_alm(
                self.fname_beam.replace(".fits", "_bottom.fits"),
                self.blm_bottom,
                lmax=self.lmax,
                mmax_in=self.mmax,
                overwrite=True,
            )
            blm_I, blm_Q, blm_U = create_fake_beam_alm(
                self.lmax,
                self.mmax,
                fwhm_x=self.fwhm_beam,
                fwhm_y=self.fwhm_beam,
                separate_IQU=True,
                normalize_beam=True,
            )
            blm_Ibot, blm_Qbot, blm_Ubot = create_fake_beam_alm(
                self.lmax,
                self.mmax,
                fwhm_x=self.fwhm_beam,
                fwhm_y=self.fwhm_beam,
                separate_IQU=True,
                detB_beam=True,
                normalize_beam=True,
            )
            hp.write_alm(
                self.fname_beam.replace(".fits", "_I000.fits"),
                blm_I,
                lmax=self.lmax,
                mmax_in=self.mmax,
                overwrite=True,
            )
            hp.write_alm(
                self.fname_beam.replace(".fits", "_0I00.fits"),
                blm_Q,
                lmax=self.lmax,
                mmax_in=self.mmax,
                overwrite=True,
            )
            hp.write_alm(
                self.fname_beam.replace(".fits", "_00I0.fits"),
                blm_U,
                lmax=self.lmax,
                mmax_in=self.mmax,
                overwrite=True,
            )
            hp.write_alm(
                self.fname_beam.replace(".fits", "_bottom_I000.fits"),
                blm_Ibot,
                lmax=self.lmax,
                mmax_in=self.mmax,
                overwrite=True,
            )
            hp.write_alm(
                self.fname_beam.replace(".fits", "_bottom_0I00.fits"),
                blm_Qbot,
                lmax=self.lmax,
                mmax_in=self.mmax,
                overwrite=True,
            )
            hp.write_alm(
                self.fname_beam.replace(".fits", "_bottom_00I0.fits"),
                blm_Ubot,
                lmax=self.lmax,
                mmax_in=self.mmax,
                overwrite=True,
            )

            # we explicitly store 3 separate beams for the T, E and B sky alm.
            blm_T, blm_P  = create_fake_beam_alm(
                self.lmax,
                self.mmax,
                fwhm_x=self.fwhm_beam,
                fwhm_y=self.fwhm_beam,
                separate_TP=True,
                detB_beam=False,
                normalize_beam=True,
            )
            blm_Tbot, blm_Pbot  = create_fake_beam_alm(
                self.lmax,
                self.mmax,
                fwhm_x=self.fwhm_beam,
                fwhm_y=self.fwhm_beam,
                separate_TP=True,
                detB_beam=True,
                normalize_beam=True,
            )
            hp.write_alm(
                self.fname_beam.replace(".fits", "_T.fits"),
                blm_T,
                lmax=self.lmax,
                mmax_in=self.mmax,
                overwrite=True,
            )
            hp.write_alm(
                self.fname_beam.replace(".fits", "_bottom_T.fits"),
                blm_Tbot,
                lmax=self.lmax,
                mmax_in=self.mmax,
                overwrite=True,
            )
            hp.write_alm(
                self.fname_beam.replace(".fits", "_P.fits"),
                blm_P,
                lmax=self.lmax,
                mmax_in=self.mmax,
                overwrite=True,
            )
            hp.write_alm(
                self.fname_beam.replace(".fits", "_bottom_P.fits"),
                blm_Pbot,
                lmax=self.lmax,
                mmax_in=self.mmax,
                overwrite=True,
            )
            # in

        if self.comm is not None:
            self.comm.barrier()

        return

    def make_beam_file_dict(self, data):
        """
        We make sure that data observed  in each A/B detector within a
        detector pair will have the right beam associated to it. In particular,
        Q and U beams of B detector must have a flipped sign wrt  the A one.
        """

        fname2 = self.fname_beam.replace(".fits", "_bottom.fits")

        self.beam_file_dict = {}
        for det in data.obs[0].local_detectors:
            if det[-1] == "A":
                self.beam_file_dict[det] = self.fname_beam
            else:
                self.beam_file_dict[det] = fname2

        return

    def test_sim_conviqt(self):
        if not ops.conviqt.available():
            print("libconviqt not available, skipping tests")
            return

<<<<<<< HEAD
        # Create a fake scan strategy that hits every pixel once.
        #        data = create_healpix_ring_satellite(self.comm, nside=self.nside)
=======
>>>>>>> 39983857
        data = create_satellite_data(
            self.comm, obs_time=120 * u.min, pixel_per_process=2
        )
        self.make_beam_file_dict(data)

        # Generate timestreams

        detpointing = ops.PointingDetectorSimple()

        key = defaults.det_data
        sim_conviqt = ops.SimConviqt(
            comm=self.comm,
            detector_pointing=detpointing,
            sky_file=self.fname_sky,
            beam_file_dict=self.beam_file_dict,
            dxx=False,
            det_data=key,
            pol=True,
            normalize_beam=False,  # beams are already produced normalized
            fwhm=self.fwhm_sky,
        )

        sim_conviqt.apply(data)

        # Bin a map to study

        pixels = ops.PixelsHealpix(
            nside=self.nside,
            nest=False,
            detector_pointing=detpointing,
        )
        pixels.apply(data)
        weights = ops.StokesWeights(
            mode="IQU",
            hwp_angle=None,
            detector_pointing=detpointing,
        )
        weights.apply(data)

        default_model = ops.DefaultNoiseModel()
        default_model.apply(data)

        cov_and_hits = ops.CovarianceAndHits(
            pixel_dist="pixel_dist",
            pixel_pointing=pixels,
            stokes_weights=weights,
            noise_model=default_model.noise_model,
            rcond_threshold=1.0e-6,
            sync_type="alltoallv",
        )
        cov_and_hits.apply(data)

        binner = ops.BinMap(
            pixel_dist="pixel_dist",
            covariance=cov_and_hits.covariance,
            det_data=key,
            det_flags=None,
            pixel_pointing=pixels,
            stokes_weights=weights,
            noise_model=default_model.noise_model,
            sync_type="alltoallv",
        )
        binner.apply(data)

        # Study the map on the root process

        toast_bin_path = os.path.join(self.outdir, "toast_bin.fits")
        write_healpix_fits(data[binner.binned], toast_bin_path, nest=pixels.nest)

        toast_hits_path = os.path.join(self.outdir, "toast_hits.fits")
        write_healpix_fits(data[cov_and_hits.hits], toast_hits_path, nest=pixels.nest)

        fail = False

        if self.rank == 0:
            hitsfile = os.path.join(self.outdir, "toast_hits.fits")

            hdata = hp.read_map(hitsfile)

            footprint = np.ma.masked_not_equal(hdata, 0.0).mask

            mapfile = os.path.join(self.outdir, "toast_bin.fits")
            mdata = hp.read_map(mapfile, field=range(3))

            deconv = 1 / hp.gauss_beam(
                self.fwhm_sky.to_value(u.radian),
                lmax=self.lmax,
                pol=False,
            )

            smoothed = hp.alm2map(
                [hp.almxfl(self.slm[ii], deconv) for ii in range(3)],
                self.nside,
                lmax=self.lmax,
                fwhm=self.fwhm_beam.to_value(u.radian),
                verbose=False,
                pixwin=False,
            )
            smoothed[:, ~footprint] = 0
            cl_out = hp.anafast(mdata, lmax=self.lmax)
            cl_smoothed = hp.anafast(smoothed, lmax=self.lmax)

            np.testing.assert_almost_equal(cl_smoothed[0], cl_out[0], decimal=2)

        return

    def test_sim_weighted_conviqt(self):
        if not ops.conviqt.available():
            print("libconviqt not available, skipping tests")
            return

<<<<<<< HEAD
        # Create a fake scan strategy that hits every pixel once.
        #        data = create_healpix_ring_satellite(self.comm, nside=self.nside)
=======
>>>>>>> 39983857
        data = create_satellite_data(
            self.comm, obs_time=120 * u.min, pixel_per_process=2
        )
        self.make_beam_file_dict(data)

        # Generate timestreams

        detpointing = ops.PointingDetectorSimple()

        key1 = "conviqt"
        sim_conviqt = ops.SimConviqt(
            comm=self.comm,
            detector_pointing=detpointing,
            sky_file=self.fname_sky,
            beam_file_dict=self.beam_file_dict,
            dxx=False,
            det_data=key1,
            pol=True,
            normalize_beam=False,
            fwhm=self.fwhm_sky,
        )

        sim_conviqt.apply(data)
<<<<<<< HEAD

        key2 = "wconviqt"

        sim_wconviqt = ops.SimWeightedConviqt(
            comm=self.comm,
            detector_pointing=detpointing,
            sky_file=self.fname_sky,
            beam_file_dict=self.beam_file_dict,
            dxx=False,
            det_data=key2,
            pol=True,
            normalize_beam=False,
            fwhm=self.fwhm_sky,
        )

        sim_wconviqt.apply(data)
        # Bin a map to study

        pixels = ops.PixelsHealpix(
            nside=self.nside,
            nest=False,
            detector_pointing=detpointing,
        )
        pixels.apply(data)
        weights = ops.StokesWeights(
            mode="IQU",
            hwp_angle=None,
            detector_pointing=detpointing,
        )
        weights.apply(data)

=======

        key2 = "wconviqt"

        sim_wconviqt = ops.SimWeightedConviqt(
            comm=self.comm,
            detector_pointing=detpointing,
            sky_file=self.fname_sky,
            beam_file_dict=self.beam_file_dict,
            dxx=False,
            det_data=key2,
            pol=True,
            normalize_beam=False,
            fwhm=self.fwhm_sky,
        )

        sim_wconviqt.apply(data)
        # Bin a map to study

        pixels = ops.PixelsHealpix(
            nside=self.nside,
            nest=False,
            detector_pointing=detpointing,
        )
        pixels.apply(data)
        weights = ops.StokesWeights(
            mode="IQU",
            hwp_angle=None,
            detector_pointing=detpointing,
        )
        weights.apply(data)

>>>>>>> 39983857
        default_model = ops.DefaultNoiseModel()
        default_model.apply(data)

        cov_and_hits = ops.CovarianceAndHits(
            pixel_dist="pixel_dist",
            pixel_pointing=pixels,
            stokes_weights=weights,
            noise_model=default_model.noise_model,
            rcond_threshold=1.0e-6,
            sync_type="alltoallv",
        )
        cov_and_hits.apply(data)

        binner  = ops.BinMap(
            pixel_dist="pixel_dist",
            covariance=cov_and_hits.covariance,
            det_flags=None,
            pixel_pointing=pixels,
            stokes_weights=weights,
            noise_model=default_model.noise_model,
            sync_type="alltoallv",
        )
        
        binner.det_data = key1
        binner.binned = "binned1"
        binner.apply(data)
        binner.det_data = key2
        binner.binned = "binned2"
        binner.apply(data)
        
        # Study the map on the root process

        toast_bin_path = os.path.join(self.outdir, f"toast_bin.{key1}.fits")
        write_healpix_fits(data["binned1"], toast_bin_path, nest=pixels.nest)
        toast_bin_path = os.path.join(self.outdir, f"toast_bin.{key2}.fits")
        write_healpix_fits(data["binned2"], toast_bin_path, nest=pixels.nest)

        toast_hits_path = os.path.join(self.outdir, "toast_hits.fits")
        write_healpix_fits(data[cov_and_hits.hits], toast_hits_path, nest=pixels.nest)

        fail = False
        if self.rank == 0:
            mapfile = os.path.join(self.outdir, f"toast_bin.{key1}.fits")
            mdata = hp.read_map(mapfile, field=range(3))
            mapfile = os.path.join(self.outdir, f"toast_bin.{key1}.fits")
            mdataw = hp.read_map(mapfile, field=range(3))

            cl_out = hp.anafast(mdata, lmax=self.lmax)
            cl_outw = hp.anafast(mdataw, lmax=self.lmax)

            np.testing.assert_almost_equal(cl_out, cl_outw, decimal=2)

        return

    def test_sim_TEB_conviqt(self):
        if not ops.conviqt.available():
            print("libconviqt not available, skipping tests")
            return

<<<<<<< HEAD
        # Create a fake scan strategy that hits every pixel once.
        #        data = create_healpix_ring_satellite(self.comm, nside=self.nside)
=======
>>>>>>> 39983857
        data = create_satellite_data(
            self.comm, obs_time=120 * u.min, pixel_per_process=2
        )
        self.make_beam_file_dict(data)
        
        
        # Generate timestreams
<<<<<<< HEAD

        detpointing = ops.PointingDetectorSimple()
        
        
        key1 = "conviqt0"
        sim_conviqt = ops.SimConviqt(
            comm=self.comm,
            detector_pointing=detpointing,
            sky_file=self.fname_sky,
            beam_file_dict=self.beam_file_dict,
            dxx=False,
            det_data=key1,
            pol=True,
            normalize_beam=False,
            fwhm=self.fwhm_sky,
        )
    
        sim_conviqt.apply(data)
        
        key2 = "tebconviqt"
        
        sim_wconviqt = ops.SimTEBConviqt(
            comm=self.comm,
            detector_pointing=detpointing,
            sky_file=self.fname_sky,
            beam_file_dict=self.beam_file_dict,
            dxx=False  ,
            det_data=key2,
            pol=False ,
            normalize_beam=False,
            fwhm=self.fwhm_sky,
        )
        
            
        sim_wconviqt.apply(data)
        # Bin a map to study

        pixels = ops.PixelsHealpix(
            nside=self.nside,
            nest=False,
            detector_pointing=detpointing,
        )
        pixels.apply(data)
        weights = ops.StokesWeights(
            mode="IQU",
            hwp_angle=None,
            detector_pointing=detpointing,
        )
        weights.apply(data)

        default_model = ops.DefaultNoiseModel()
        default_model.apply(data)

        cov_and_hits = ops.CovarianceAndHits(
            pixel_dist="pixel_dist",
            pixel_pointing=pixels,
            stokes_weights=weights,
            noise_model=default_model.noise_model,
            rcond_threshold=1.0e-6,
            sync_type="alltoallv",
        )
        cov_and_hits.apply(data)

=======

        detpointing = ops.PointingDetectorSimple()
        
        
        key1 = "conviqt0"
        sim_conviqt = ops.SimConviqt(
            comm=self.comm,
            detector_pointing=detpointing,
            sky_file=self.fname_sky,
            beam_file_dict=self.beam_file_dict,
            dxx=False,
            det_data=key1,
            pol=True,
            normalize_beam=False,
            fwhm=self.fwhm_sky,
        )
    
        sim_conviqt.apply(data)
        
        key2 = "tebconviqt"
        
        sim_wconviqt = ops.SimTEBConviqt(
            comm=self.comm,
            detector_pointing=detpointing,
            sky_file=self.fname_sky,
            beam_file_dict=self.beam_file_dict,
            dxx=False  ,
            det_data=key2,
            pol=False ,
            normalize_beam=False,
            fwhm=self.fwhm_sky,
        )
        
            
        sim_wconviqt.apply(data)
        # Bin a map to study

        pixels = ops.PixelsHealpix(
            nside=self.nside,
            nest=False,
            detector_pointing=detpointing,
        )
        pixels.apply(data)
        weights = ops.StokesWeights(
            mode="IQU",
            hwp_angle=None,
            detector_pointing=detpointing,
        )
        weights.apply(data)

        default_model = ops.DefaultNoiseModel()
        default_model.apply(data)

        cov_and_hits = ops.CovarianceAndHits(
            pixel_dist="pixel_dist",
            pixel_pointing=pixels,
            stokes_weights=weights,
            noise_model=default_model.noise_model,
            rcond_threshold=1.0e-6,
            sync_type="alltoallv",
        )
        cov_and_hits.apply(data)

>>>>>>> 39983857
        binner  = ops.BinMap(
            pixel_dist="pixel_dist",
            covariance=cov_and_hits.covariance,
            det_flags=None,
            pixel_pointing=pixels,
            stokes_weights=weights,
            noise_model=default_model.noise_model,
            sync_type="alltoallv",
        )
        
        binner.det_data = key1
        binner.binned = "binned1"
        binner.apply(data)
        binner.det_data = key2
        binner.binned = "binned2"
        binner.apply(data)
        
        # Study the map on the root process

        toast_bin_path = os.path.join(self.outdir, f"toast_bin.{key1}.fits")
        write_healpix_fits(data["binned1"], toast_bin_path, nest=pixels.nest)
        toast_bin_path = os.path.join(self.outdir, f"toast_bin.{key2}.fits")
        write_healpix_fits(data["binned2"], toast_bin_path, nest=pixels.nest)

        toast_hits_path = os.path.join(self.outdir, "toast_hits.fits")
        write_healpix_fits(data[cov_and_hits.hits], toast_hits_path, nest=pixels.nest)

        fail = False
        if self.rank == 0:
            mapfile = os.path.join(self.outdir, f"toast_bin.{key1}.fits")
            mdata = hp.read_map(mapfile, field=range(3))
            mapfile = os.path.join(self.outdir, f"toast_bin.{key2}.fits")
            mdataw = hp.read_map(mapfile, field=range(3))

            cl_out = hp.anafast(mdata, lmax=self.lmax)
            cl_outw = hp.anafast(mdataw, lmax=self.lmax)

            np.testing.assert_almost_equal(cl_out, cl_outw, decimal=2)

        return

    """
    def test_sim_hwp(self):
        if not ops.conviqt.available():
            print("libconviqt not available, skipping tests")
            return
        # Create a fake scan strategy that hits every pixel once.
        data = create_satellite_data(self.comm)
        # make a simple pointing matrix
        detpointing = ops.PointingDetectorSimple()
        # Generate timestreams
        sim_conviqt = ops.SimWeightedConviqt(
            comm=self.comm,
            detector_pointing=detpointing,
            sky_file=self.fname_sky,
            beam_file=self.fname_beam,
            dxx=False,
            hwp_angle="hwp_angle",
        )
        sim_conviqt.exec(data)
        return
    """<|MERGE_RESOLUTION|>--- conflicted
+++ resolved
@@ -57,7 +57,7 @@
             hp.write_alm(self.fname_sky.replace(".fits","_T.fits"), self.slm[0] , lmax=self.lmax, overwrite=True)
             hp.write_alm(self.fname_sky.replace(".fits","_E.fits"), self.slm[1] , lmax=self.lmax, overwrite=True)
             hp.write_alm(self.fname_sky.replace(".fits","_B.fits"), self.slm[2] , lmax=self.lmax, overwrite=True)
-            
+
             self.blm = create_fake_beam_alm(
                 self.lmax,
                 self.mmax,
@@ -226,11 +226,6 @@
             print("libconviqt not available, skipping tests")
             return
 
-<<<<<<< HEAD
-        # Create a fake scan strategy that hits every pixel once.
-        #        data = create_healpix_ring_satellite(self.comm, nside=self.nside)
-=======
->>>>>>> 39983857
         data = create_satellite_data(
             self.comm, obs_time=120 * u.min, pixel_per_process=2
         )
@@ -342,11 +337,6 @@
             print("libconviqt not available, skipping tests")
             return
 
-<<<<<<< HEAD
-        # Create a fake scan strategy that hits every pixel once.
-        #        data = create_healpix_ring_satellite(self.comm, nside=self.nside)
-=======
->>>>>>> 39983857
         data = create_satellite_data(
             self.comm, obs_time=120 * u.min, pixel_per_process=2
         )
@@ -370,7 +360,6 @@
         )
 
         sim_conviqt.apply(data)
-<<<<<<< HEAD
 
         key2 = "wconviqt"
 
@@ -402,39 +391,6 @@
         )
         weights.apply(data)
 
-=======
-
-        key2 = "wconviqt"
-
-        sim_wconviqt = ops.SimWeightedConviqt(
-            comm=self.comm,
-            detector_pointing=detpointing,
-            sky_file=self.fname_sky,
-            beam_file_dict=self.beam_file_dict,
-            dxx=False,
-            det_data=key2,
-            pol=True,
-            normalize_beam=False,
-            fwhm=self.fwhm_sky,
-        )
-
-        sim_wconviqt.apply(data)
-        # Bin a map to study
-
-        pixels = ops.PixelsHealpix(
-            nside=self.nside,
-            nest=False,
-            detector_pointing=detpointing,
-        )
-        pixels.apply(data)
-        weights = ops.StokesWeights(
-            mode="IQU",
-            hwp_angle=None,
-            detector_pointing=detpointing,
-        )
-        weights.apply(data)
-
->>>>>>> 39983857
         default_model = ops.DefaultNoiseModel()
         default_model.apply(data)
 
@@ -457,14 +413,14 @@
             noise_model=default_model.noise_model,
             sync_type="alltoallv",
         )
-        
+
         binner.det_data = key1
         binner.binned = "binned1"
         binner.apply(data)
         binner.det_data = key2
         binner.binned = "binned2"
         binner.apply(data)
-        
+
         # Study the map on the root process
 
         toast_bin_path = os.path.join(self.outdir, f"toast_bin.{key1}.fits")
@@ -494,23 +450,17 @@
             print("libconviqt not available, skipping tests")
             return
 
-<<<<<<< HEAD
-        # Create a fake scan strategy that hits every pixel once.
-        #        data = create_healpix_ring_satellite(self.comm, nside=self.nside)
-=======
->>>>>>> 39983857
         data = create_satellite_data(
             self.comm, obs_time=120 * u.min, pixel_per_process=2
         )
         self.make_beam_file_dict(data)
-        
-        
+
+
         # Generate timestreams
-<<<<<<< HEAD
 
         detpointing = ops.PointingDetectorSimple()
-        
-        
+
+
         key1 = "conviqt0"
         sim_conviqt = ops.SimConviqt(
             comm=self.comm,
@@ -523,11 +473,11 @@
             normalize_beam=False,
             fwhm=self.fwhm_sky,
         )
-    
+
         sim_conviqt.apply(data)
-        
+
         key2 = "tebconviqt"
-        
+
         sim_wconviqt = ops.SimTEBConviqt(
             comm=self.comm,
             detector_pointing=detpointing,
@@ -539,8 +489,8 @@
             normalize_beam=False,
             fwhm=self.fwhm_sky,
         )
-        
-            
+
+
         sim_wconviqt.apply(data)
         # Bin a map to study
 
@@ -570,71 +520,6 @@
         )
         cov_and_hits.apply(data)
 
-=======
-
-        detpointing = ops.PointingDetectorSimple()
-        
-        
-        key1 = "conviqt0"
-        sim_conviqt = ops.SimConviqt(
-            comm=self.comm,
-            detector_pointing=detpointing,
-            sky_file=self.fname_sky,
-            beam_file_dict=self.beam_file_dict,
-            dxx=False,
-            det_data=key1,
-            pol=True,
-            normalize_beam=False,
-            fwhm=self.fwhm_sky,
-        )
-    
-        sim_conviqt.apply(data)
-        
-        key2 = "tebconviqt"
-        
-        sim_wconviqt = ops.SimTEBConviqt(
-            comm=self.comm,
-            detector_pointing=detpointing,
-            sky_file=self.fname_sky,
-            beam_file_dict=self.beam_file_dict,
-            dxx=False  ,
-            det_data=key2,
-            pol=False ,
-            normalize_beam=False,
-            fwhm=self.fwhm_sky,
-        )
-        
-            
-        sim_wconviqt.apply(data)
-        # Bin a map to study
-
-        pixels = ops.PixelsHealpix(
-            nside=self.nside,
-            nest=False,
-            detector_pointing=detpointing,
-        )
-        pixels.apply(data)
-        weights = ops.StokesWeights(
-            mode="IQU",
-            hwp_angle=None,
-            detector_pointing=detpointing,
-        )
-        weights.apply(data)
-
-        default_model = ops.DefaultNoiseModel()
-        default_model.apply(data)
-
-        cov_and_hits = ops.CovarianceAndHits(
-            pixel_dist="pixel_dist",
-            pixel_pointing=pixels,
-            stokes_weights=weights,
-            noise_model=default_model.noise_model,
-            rcond_threshold=1.0e-6,
-            sync_type="alltoallv",
-        )
-        cov_and_hits.apply(data)
-
->>>>>>> 39983857
         binner  = ops.BinMap(
             pixel_dist="pixel_dist",
             covariance=cov_and_hits.covariance,
@@ -644,14 +529,14 @@
             noise_model=default_model.noise_model,
             sync_type="alltoallv",
         )
-        
+
         binner.det_data = key1
         binner.binned = "binned1"
         binner.apply(data)
         binner.det_data = key2
         binner.binned = "binned2"
         binner.apply(data)
-        
+
         # Study the map on the root process
 
         toast_bin_path = os.path.join(self.outdir, f"toast_bin.{key1}.fits")
